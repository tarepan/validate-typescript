# Validate Typescript

Simple and extensible schema based validator with support for typescript typing.

![test](demo.gif)

![npm version](https://img.shields.io/npm/v/validate-typescript.png?logo=npm)
![npm license](https://img.shields.io/npm/l/validate-typescript.png?logo=npm)
![npm downloads/week](https://img.shields.io/npm/dw/validate-typescript.png?logo=npm)
<!--![npm downloads total](https://img.shields.io/npm/dt/validate-typescript.png)-->

![github issues](https://img.shields.io/github/issues/grant-zietsman/validate-typescript.png?logo=github)
![github lsat commit](https://img.shields.io/github/last-commit/grant-zietsman/validate-typescript.png?logo=github)
<!--![github commit activity](https://img.shields.io/github/commit-activity/y/grant-zietsman/validate-typescript.png?logo=github)-->
<!--![github contributors](https://img.shields.io/github/contributors/grant-zietsman/validate-typescript.png?logo=github)-->

![github languages](https://img.shields.io/github/languages/top/grant-zietsman/validate-typescript.png)
![github code size](https://img.shields.io/github/languages/code-size/grant-zietsman/validate-typescript.png)

## Getting Started

The example below represents a basic subset of the inline validations that can be applied.

### Example

```ts
import { Email, ID, RegEx, Type, Options, Optional, Nullable, Alias, Any, All, validate } from 'validate-typescript';

function ZaPhoneNumber() {
    return Alias(RegEx(/^((\+27|0)\d{9})$/), ZaPhoneNumber.name);
}

class CustomMessage {
    constructor(public message: string) {}
}

const schema = {
    id: ID(),
    children: [ID()],
    username: Type(String),
    email: Email(),
    gmail: RegEx(/.+@gmail.com/),
    phone: ZaPhoneNumber(),
    gender: Options(['m', 'f', 'o']),
    married: Type(Boolean),
    names: {
        first: Type(String),
        middle: Optional(Type(String)),
        last: Type(String)
    }
    message: Type(CustomMessage)
}

const input = {
    id: 17,
    children: [1,2,'3'],
    username: 'solomon',
    email: 'solomon@validate-typescript.com',
    gmail: 'solomon@gmail.com',
    phone: '+27824392186'
    gender: 'm',
    married: true,
    names: {
        first: 'Solomon',
        last: 'Dube',
    }
    message: new CustomMessage('Sawubona Mhlaba')
}

try {
    const input = validate(schema, input);
    console.log(input); // no validation error
} catch (error) {
    console.log(error); // validation error
}
```

## Installation

```
npm install validate-typescript
```

## Imports

The default import provides `validate`, all the `validators` and all the `extensions`:

```ts
import { ... } from 'validate-typescript';
```

## Validators

The following examples of `validate-typescript` schemas illustrate the different validation methods.

**Note:** the comment `// type: TypeName` following the validator explicitly specifies the resultant typescript type inferred by the typescipt transpiler. This relates back to the *strongly typed* criteria.

## Type Validators

Expects an exact type match.

```ts
let schema = {
    myNumber: Type(Number),      // type: Number
    myString: Type(String),      // type: String
    myCustom: Type(CustomClass), // type: CustomClass
    // etc...
}
```

### Primitive Validators

Expects an exact primitive type match.

```ts
let schema = {
    myNumber: Primitive(Number),      // type: number
    myString: Primitive(String),      // type: string
    // etc...
}
```

### Literal Validators

Expects an exact type and value match.

```ts
let schema = {
    number49:    49,              // type: number
    myCountry:   'South Africa',  // type: string
    dontDefine:  undefined,       // type: undefined
    allwaysNull: null,            // type: null
    // etc...
}
```

### Custom (Extension) Validators

Expects custom convertions and assertions to be valid.

```ts
let schema = {
    myEmail:  Email(),      // type: string
    sqlId:    ID(),         // type: number
    comeText: RegEx(/abc/), // type: string
    // etc...
}
```

### Nested Object Validators

Expects a nested object that matches the nested schema.

```ts
let schema = {
    subObject: {
        a: ID(),
        b: Type(Date)
        c: {
            d: RegEx(/.+@gmail.com/)
        }
    } // type: { a: number, b: Date, c: { d: string } }
}
```

### Array Validators

Expects an array that matches the contents of the array schema.

**Note:** Multiple validators in the array are treated as boolean-or ([any](#any-or-all-validators)).

```ts
let schema = {
    // array validation
    emailArray: [Email()]             // type: string[]
    idArray: [ID()]                   // type: number[]

    // array with multiple options validation
    arrayOfEmailOrId: [Email(), ID()] // type: (string | number)[]
}
```

### Options Validators

Expects [any](#any-or-all-validators) or [all](#any-or-all-validators) of the validation options to match.

```ts
let schema = {
    // options validation
    options: Options([Type(Number), Type(String)]) // type: number | string

    // optional validation (i.e. not required)
    optional: Optional(ID())                       // type: number | undefined
    alsoOptional: Options([ID(), undefined])       // type: number | undefined

    // nullable validation
    maybeNull: Nullable(Type(String)),             // type: String | null
    alsoMaybeNull: Options([Type(String, null)]),  // type: String | null

    // array options
    arrayOptions: Options([[Email()], [ID()]])     // type: string[] | number[]
}
```

### Any or All Validators

Any represents boolean-or of the validation options while all represents boolean-and.

```ts
let schema = {

    // validate any options
    anyOptions: Options([Type(Number), Type(String)], ValidationOptions.any)     // type: number | string
    alsoAny: Any([Type(Number), Type(String)])                                   // type: number | string

    // validate all options
    allOptions: Options([RegEx(/.+@gmail.com/), Email()], ValidationOptions.all) // type: number | string
    alsoAll: All([RegEx(/.+@gmail.com/), Email()])                               // type: number | string
}
```
### Validation

**Note:** the return of `validate`, in this case `input`, will inherit the typescript typing of the schema, thus strongly-typed.

```ts
try {
    const input = validate(schema, input);
    console.log(input); // no validation error
} catch (error) {
    console.log(error); // validation error
}
```

### Assertions

Assertions allow enforcing of basic validation conditions and form the atomic building blocks of custom validators. Upon failure, assertions throw an `AssertionError`.

**Note:** All assertions take a flag allowing conditional inversion.

Assertions are intended to be extended.

#### Typed Assertions

|Assertion|Description|
|:-|:-|
|isSameType|Assert type equality of two inputs.|
|isSameTypeName|Asserts type name equality of two inputs.|
|isSymbol|Asserts symbol type input.|
|isBoolean|Asserts boolean type input.|
|isString|Asserts string type input.|
|isNumber|Asserts number type input.|
|isArray|Asserts array type input.|
|isNull|Asserts null type input.|
|isObject|Asserts object type input.|
|isUndefined|Asserts undefined type input.|

#### Numeric Assertions

|Assertion|Description|
|:-|:-|
|isInt|Asserts integer input.|
|isFloat|Asserts float input.|

#### Operational Assertions

|Assertion|Description|
|:-|:-|
|isEqualTo|Asserts equality (==) of two inputs.|
|isGreaterThan|Asserts greater than relation (>) of two inputs.|
|isLessThan|Asserts less than relation (<) of two inputs.|
|isGreaterThanOrEqualTo|Asserts greater than or equal to relation (>=) of two inputs.|
|isLessThanOrEqualTo|Asserts less than or equal to relation (<=) of two inputs.|

#### Misc Assertions

|Assertion|Description|
|:-|:-|
|isEqual|Asserts typed equality (===) of two inputs.|
|isRegEx|Asserts RegExp matching input.|

### Converters

All converters attempt to convert the input to a specific type and throw a `ConversionError` if the conversion fails.

Converters are intended to be extended.

|Conversion|Output Type|Input Types|Description|
|:-|:-:|:-:|:-|
|toInt| `number` | `number`, `string` |Converts only integers (needs updating)|
|toNumber| `number` | `number`, `string` |Converts any number|
|toBoolean| `boolean` | `boolean`, `string` |Converts 'true' and 'false' (needs updating)|

### Errors

Custom validation errors are implemented. It is ulikely that you will need to extend these but there may be future extensions.

- **ValidationError:** Abstract base class for all validation errors.
- **ConversionError:** Type of all the conversion errors.
- **AssertionError:** Type of all the assertion errors.
- **ValidationError:** Type of all the validation errors.
- **NotMatchAnyError:** Type of error thrown when `Any` does not match any of the provided validation options.

For example, supporting JSON formatted validation errors for easier parsing and logging.

### Custom Validators (Extensions)

Validators can be customized using converters, assertions as well as other custom validators (extensions). Upon failure, validators throw a `ValidationError`.

#### Alias

Aliasing is a method of aliasing a custom validator, possibly with inputs.

```ts
import { RegEx, Alias } from 'validate-typescript';

export function ZaPhoneNumber() {
    return Alias(RegEx(/^((\+27|0)\d{9})$/), ZaPhoneNumber.name);
}
```

#### ID

This example illustrates the use of both a converter and an assertion.

```ts
import { Validator } from 'validate-typescript';
import * as convert from 'validate-typescript/conversions';

export function ID() {
    return Validator((input: any): number => {
        const value = convert.toInt(input);
        assert.isGreaterThan(0, value);
        return value;
    }, ID.name);
}
```

#### RegEx

This example illustrates only the use of assertions.

```ts
import { Validator } from 'validate-typescript';
import * as assert from 'validate-typescript/assertions';

export function RegEx(regEx: RegExp) {
    return Validator((input: any): string => {
        assert.isString(input);
        assert.isRegEx(regEx, input);
        return input;
    }, RegEx.name);
}
<<<<<<< HEAD
```

## Compatibility

This project targets ES5 (using libraries es2017 and dom).

## Recommendations

TODO: complete
=======
```
>>>>>>> 482bf65e
<|MERGE_RESOLUTION|>--- conflicted
+++ resolved
@@ -350,16 +350,4 @@
         return input;
     }, RegEx.name);
 }
-<<<<<<< HEAD
-```
-
-## Compatibility
-
-This project targets ES5 (using libraries es2017 and dom).
-
-## Recommendations
-
-TODO: complete
-=======
-```
->>>>>>> 482bf65e
+```