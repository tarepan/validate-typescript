--- conflicted
+++ resolved
@@ -9,13 +9,8 @@
     "clean": "rm -rf lib",
     "prepublishOnly": "npm run clean && npm run build && npm run test",
     "postpublish": "npm run clean",
-<<<<<<< HEAD
-    "setup": "cd test && npm run setup",
-    "test": "",
-=======
     "install": "cd test && npm install",
     "test": "cd test && npm run test",
->>>>>>> 482bf65e
     "version": "npm publish && git add -A",
     "postversion": "git push"
   },
